--- conflicted
+++ resolved
@@ -1,10 +1,6 @@
 import shellquote from 'shell-quote'
-<<<<<<< HEAD
-import { spawn } from 'child_process'
+import { spawn, spawnSync } from 'child_process'
 import * as path from 'path'
-=======
-import { spawn, spawnSync } from 'child_process'
->>>>>>> 771f1866
 import { logForDebugging } from '../utils/debug.js'
 import { hasRipgrepSync } from '../utils/ripgrep.js'
 import {
